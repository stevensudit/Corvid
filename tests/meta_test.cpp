// Corvid20: A general-purpose C++20 library extending std.
// https://github.com/stevensudit/Corvid
//
// Copyright 2022-2025 Steven Sudit
//
// Licensed under the Apache License, Version 2.0(the "License");
// you may not use this file except in compliance with the License.
// You may obtain a copy of the License at
//
//     http://www.apache.org/licenses/LICENSE-2.0
//
// Unless required by applicable law or agreed to in writing, software
// distributed under the License is distributed on an "AS IS" BASIS,
// WITHOUT WARRANTIES OR CONDITIONS OF ANY KIND, either express or implied.
// See the License for the specific language governing permissions and
// limitations under the License.

#include "../corvid/meta.h"
#include "AccutestShim.h"

// #include "Interval.h"

using namespace std::literals;
using namespace corvid;

// OStreamDerived

auto& stream_out(OStreamDerived auto& os, const OStreamable auto& osb) {
  return os << osb;
}

void MetaTest_OStreamdDerived() {
  std::ostringstream oss;
  stream_out(oss, 1);
  EXPECT_EQ(oss.str(), "1");
#ifdef NOT_SUPPOSED_TO_COMPILE
  std::string s{"Hello"};
  foo(s, 42);
  stream_out(oss, oss);
#endif
}

void MetaTest_EnumBitWidth() {
  EXPECT_EQ(std::bit_width(0ull), 0);
  EXPECT_EQ(std::bit_width(1ull), 1);
  EXPECT_EQ(std::bit_width(2ull), 2);
  EXPECT_EQ(std::bit_width(3ull), 2);
  EXPECT_EQ(std::bit_width(4ull), 3);
  EXPECT_EQ(std::bit_width(7ull), 3);
  EXPECT_EQ(std::bit_width(8ull), 4);
  EXPECT_EQ(std::bit_width(15ull), 4);
  EXPECT_EQ(std::bit_width(16ull), 5);
  EXPECT_EQ(std::bit_width(31ull), 5);
  EXPECT_EQ(std::bit_width(32ull), 6);
  EXPECT_EQ(std::bit_width(63ull), 6);
  EXPECT_EQ(std::bit_width(64ull), 7);
  EXPECT_EQ(std::bit_width(127ull), 7);
  EXPECT_EQ(std::bit_width(128ull), 8);
  EXPECT_EQ(std::bit_width(255ull), 8);
  EXPECT_EQ(std::bit_width(256ull), 9);
  EXPECT_EQ(std::bit_width(511ull), 9);
  EXPECT_EQ(std::bit_width(512ull), 10);
  EXPECT_EQ(std::bit_width(1023ull), 10);
  EXPECT_EQ(std::bit_width(1024ull), 11);
  EXPECT_EQ(std::bit_width(2047ull), 11);
  EXPECT_EQ(std::bit_width(2048ull), 12);
  EXPECT_EQ(std::bit_width(4095ull), 12);
  EXPECT_EQ(std::bit_width(4096ull), 13);
  EXPECT_EQ(std::bit_width(8191ull), 13);
  EXPECT_EQ(std::bit_width(8192ull), 14);
  EXPECT_EQ(std::bit_width(16383ull), 14);
  EXPECT_EQ(std::bit_width(16384ull), 15);
  EXPECT_EQ(std::bit_width(32767ull), 15);
  EXPECT_EQ(std::bit_width(32768ull), 16);
  EXPECT_EQ(std::bit_width(65535ull), 16);
  EXPECT_EQ(std::bit_width(65536ull), 17);
  EXPECT_EQ(std::bit_width(131071ull), 17);
  EXPECT_EQ(std::bit_width(131072ull), 18);
  EXPECT_EQ(std::bit_width(262143ull), 18);
  EXPECT_EQ(std::bit_width(262144ull), 19);
  EXPECT_EQ(std::bit_width(524287ull), 19);
  EXPECT_EQ(std::bit_width(524288ull), 20);
  EXPECT_EQ(std::bit_width(1048575ull), 20);
  EXPECT_EQ(std::bit_width(1048576ull), 21);
  EXPECT_EQ(std::bit_width(2097151ull), 21);
  EXPECT_EQ(std::bit_width(2097152ull), 22);
  EXPECT_EQ(std::bit_width(4194303ull), 22);
  EXPECT_EQ(std::bit_width(4194304ull), 23);
  EXPECT_EQ(std::bit_width(8388607ull), 23);
  EXPECT_EQ(std::bit_width(8388608ull), 24);
  EXPECT_EQ(std::bit_width(16777215ull), 24);
  EXPECT_EQ(std::bit_width(16777216ull), 25);
  EXPECT_EQ(std::bit_width(33554431ull), 25);
  EXPECT_EQ(std::bit_width(33554432ull), 26);
  EXPECT_EQ(std::bit_width(67108863ull), 26);
  EXPECT_EQ(std::bit_width(67108864ull), 27);
  EXPECT_EQ(std::bit_width(134217727ull), 27);
  EXPECT_EQ(std::bit_width(134217728ull), 28);
  EXPECT_EQ(std::bit_width(268435455ull), 28);
  EXPECT_EQ(std::bit_width(268435456ull), 29);
  EXPECT_EQ(std::bit_width(536870911ull), 29);
  EXPECT_EQ(std::bit_width(536870912ull), 30);
  EXPECT_EQ(std::bit_width(1073741823ull), 30);
  EXPECT_EQ(std::bit_width(1073741824ull), 31);
  EXPECT_EQ(std::bit_width(2147483647ull), 31);
  EXPECT_EQ(std::bit_width(2147483648ull), 32);
  EXPECT_EQ(std::bit_width(4294967295ull), 32);
  EXPECT_EQ(std::bit_width(4294967296ull), 33);
  EXPECT_EQ(std::bit_width(8589934591ull), 33);
  EXPECT_EQ(std::bit_width(8589934592ull), 34);
  EXPECT_EQ(std::bit_width(17179869183ull), 34);
  EXPECT_EQ(std::bit_width(17179869184ull), 35);
  EXPECT_EQ(std::bit_width(34359738367ull), 35);
  EXPECT_EQ(std::bit_width(34359738368ull), 36);
  EXPECT_EQ(std::bit_width(68719476735ull), 36);
  EXPECT_EQ(std::bit_width(68719476736ull), 37);
  EXPECT_EQ(std::bit_width(137438953471ull), 37);
  EXPECT_EQ(std::bit_width(137438953472ull), 38);
  EXPECT_EQ(std::bit_width(274877906943ull), 38);
  EXPECT_EQ(std::bit_width(274877906944ull), 39);
  EXPECT_EQ(std::bit_width(549755813887ull), 39);
  EXPECT_EQ(std::bit_width(549755813888ull), 40);
  EXPECT_EQ(std::bit_width(1099511627775ull), 40);
  EXPECT_EQ(std::bit_width(1099511627776ull), 41);
  EXPECT_EQ(std::bit_width(2199023255551ull), 41);
  EXPECT_EQ(std::bit_width(2199023255552ull), 42);
  EXPECT_EQ(std::bit_width(4398046511103ull), 42);
  EXPECT_EQ(std::bit_width(4398046511104ull), 43);
  EXPECT_EQ(std::bit_width(8796093022207ull), 43);
  EXPECT_EQ(std::bit_width(8796093022208ull), 44);
  EXPECT_EQ(std::bit_width(17592186044415ull), 44);
  EXPECT_EQ(std::bit_width(17592186044416ull), 45);
  EXPECT_EQ(std::bit_width(35184372088831ull), 45);
  EXPECT_EQ(std::bit_width(35184372088832ull), 46);
  EXPECT_EQ(std::bit_width(70368744177663ull), 46);
  EXPECT_EQ(std::bit_width(70368744177664ull), 47);
  EXPECT_EQ(std::bit_width(140737488355327ull), 47);
  EXPECT_EQ(std::bit_width(140737488355328ull), 48);
  EXPECT_EQ(std::bit_width(281474976710655ull), 48);
  EXPECT_EQ(std::bit_width(281474976710656ull), 49);
  EXPECT_EQ(std::bit_width(562949953421311ull), 49);
  EXPECT_EQ(std::bit_width(562949953421312ull), 50);
  EXPECT_EQ(std::bit_width(1125899906842623ull), 50);
  EXPECT_EQ(std::bit_width(1125899906842624ull), 51);
  EXPECT_EQ(std::bit_width(2251799813685247ull), 51);
  EXPECT_EQ(std::bit_width(2251799813685248ull), 52);
  EXPECT_EQ(std::bit_width(4503599627370495ull), 52);
  EXPECT_EQ(std::bit_width(4503599627370496ull), 53);
  EXPECT_EQ(std::bit_width(9007199254740991ull), 53);
  EXPECT_EQ(std::bit_width(9007199254740992ull), 54);
  EXPECT_EQ(std::bit_width(18014398509481983ull), 54);
  EXPECT_EQ(std::bit_width(18014398509481984ull), 55);
  EXPECT_EQ(std::bit_width(36028797018963967ull), 55);
  EXPECT_EQ(std::bit_width(36028797018963968ull), 56);
  EXPECT_EQ(std::bit_width(72057594037927935ull), 56);
  EXPECT_EQ(std::bit_width(72057594037927936ull), 57);
  EXPECT_EQ(std::bit_width(144115188075855871ull), 57);
  EXPECT_EQ(std::bit_width(144115188075855872ull), 58);
  EXPECT_EQ(std::bit_width(288230376151711743ull), 58);
  EXPECT_EQ(std::bit_width(288230376151711744ull), 59);
  EXPECT_EQ(std::bit_width(576460752303423487ull), 59);
  EXPECT_EQ(std::bit_width(576460752303423488ull), 60);
  EXPECT_EQ(std::bit_width(1152921504606846975ull), 60);
  EXPECT_EQ(std::bit_width(1152921504606846976ull), 61);
  EXPECT_EQ(std::bit_width(2305843009213693951ull), 61);
  EXPECT_EQ(std::bit_width(2305843009213693952ull), 62);
  EXPECT_EQ(std::bit_width(4611686018427387903ull), 62);
  EXPECT_EQ(std::bit_width(4611686018427387904ull), 63);
  EXPECT_EQ(std::bit_width(9223372036854775807ull), 63);
  EXPECT_EQ(std::bit_width(9223372036854775808ull), 64);
  EXPECT_EQ(std::bit_width(18446744073709551615ull), 64);
}

void MetaTest_EnumHighestValueInNBits() {
  EXPECT_EQ(meta::highest_value_in_n_bits(0ull), 0ull);
  EXPECT_EQ(meta::highest_value_in_n_bits(1ull), 1ull);
  EXPECT_EQ(meta::highest_value_in_n_bits(2ull), 3ull);
  EXPECT_EQ(meta::highest_value_in_n_bits(3ull), 7ull);
  EXPECT_EQ(meta::highest_value_in_n_bits(4ull), 15ull);
  EXPECT_EQ(meta::highest_value_in_n_bits(5ull), 31ull);
  EXPECT_EQ(meta::highest_value_in_n_bits(6ull), 63ull);
  EXPECT_EQ(meta::highest_value_in_n_bits(7ull), 127ull);
  EXPECT_EQ(meta::highest_value_in_n_bits(8ull), 255ull);
  EXPECT_EQ(meta::highest_value_in_n_bits(9ull), 511ull);
  EXPECT_EQ(meta::highest_value_in_n_bits(10ull), 1023ull);
  EXPECT_EQ(meta::highest_value_in_n_bits(11ull), 2047ull);
  EXPECT_EQ(meta::highest_value_in_n_bits(12ull), 4095ull);
  EXPECT_EQ(meta::highest_value_in_n_bits(13ull), 8191ull);
  EXPECT_EQ(meta::highest_value_in_n_bits(14ull), 16383ull);
  EXPECT_EQ(meta::highest_value_in_n_bits(15ull), 32767ull);
  EXPECT_EQ(meta::highest_value_in_n_bits(16ull), 65535ull);
  EXPECT_EQ(meta::highest_value_in_n_bits(17ull), 131071ull);
  EXPECT_EQ(meta::highest_value_in_n_bits(18ull), 262143ull);
  EXPECT_EQ(meta::highest_value_in_n_bits(19ull), 524287ull);
  EXPECT_EQ(meta::highest_value_in_n_bits(20ull), 1048575ull);
  EXPECT_EQ(meta::highest_value_in_n_bits(21ull), 2097151ull);
  EXPECT_EQ(meta::highest_value_in_n_bits(22ull), 4194303ull);
  EXPECT_EQ(meta::highest_value_in_n_bits(23ull), 8388607ull);
  EXPECT_EQ(meta::highest_value_in_n_bits(24ull), 16777215ull);
  EXPECT_EQ(meta::highest_value_in_n_bits(25ull), 33554431ull);
  EXPECT_EQ(meta::highest_value_in_n_bits(26ull), 67108863ull);
  EXPECT_EQ(meta::highest_value_in_n_bits(27ull), 134217727ull);
  EXPECT_EQ(meta::highest_value_in_n_bits(28ull), 268435455ull);
  EXPECT_EQ(meta::highest_value_in_n_bits(29ull), 536870911ull);
  EXPECT_EQ(meta::highest_value_in_n_bits(30ull), 1073741823ull);
  EXPECT_EQ(meta::highest_value_in_n_bits(31ull), 2147483647ull);
  EXPECT_EQ(meta::highest_value_in_n_bits(32ull), 4294967295ull);
  EXPECT_EQ(meta::highest_value_in_n_bits(33ull), 8589934591ull);
  EXPECT_EQ(meta::highest_value_in_n_bits(34ull), 17179869183ull);
  EXPECT_EQ(meta::highest_value_in_n_bits(35ull), 34359738367ull);
  EXPECT_EQ(meta::highest_value_in_n_bits(36ull), 68719476735ull);
  EXPECT_EQ(meta::highest_value_in_n_bits(37ull), 137438953471ull);
  EXPECT_EQ(meta::highest_value_in_n_bits(38ull), 274877906943ull);
  EXPECT_EQ(meta::highest_value_in_n_bits(39ull), 549755813887ull);
  EXPECT_EQ(meta::highest_value_in_n_bits(40ull), 1099511627775ull);
  EXPECT_EQ(meta::highest_value_in_n_bits(41ull), 2199023255551ull);
  EXPECT_EQ(meta::highest_value_in_n_bits(42ull), 4398046511103ull);
  EXPECT_EQ(meta::highest_value_in_n_bits(43ull), 8796093022207ull);
  EXPECT_EQ(meta::highest_value_in_n_bits(44ull), 17592186044415ull);
  EXPECT_EQ(meta::highest_value_in_n_bits(45ull), 35184372088831ull);
  EXPECT_EQ(meta::highest_value_in_n_bits(46ull), 70368744177663ull);
  EXPECT_EQ(meta::highest_value_in_n_bits(47ull), 140737488355327ull);
  EXPECT_EQ(meta::highest_value_in_n_bits(48ull), 281474976710655ull);
  EXPECT_EQ(meta::highest_value_in_n_bits(49ull), 562949953421311ull);
  EXPECT_EQ(meta::highest_value_in_n_bits(50ull), 1125899906842623ull);
  EXPECT_EQ(meta::highest_value_in_n_bits(51ull), 2251799813685247ull);
  EXPECT_EQ(meta::highest_value_in_n_bits(52ull), 4503599627370495ull);
  EXPECT_EQ(meta::highest_value_in_n_bits(53ull), 9007199254740991ull);
  EXPECT_EQ(meta::highest_value_in_n_bits(54ull), 18014398509481983ull);
  EXPECT_EQ(meta::highest_value_in_n_bits(55ull), 36028797018963967ull);
  EXPECT_EQ(meta::highest_value_in_n_bits(56ull), 72057594037927935ull);
  EXPECT_EQ(meta::highest_value_in_n_bits(57ull), 144115188075855871ull);
  EXPECT_EQ(meta::highest_value_in_n_bits(58ull), 288230376151711743ull);
  EXPECT_EQ(meta::highest_value_in_n_bits(59ull), 576460752303423487ull);
  EXPECT_EQ(meta::highest_value_in_n_bits(60ull), 1152921504606846975ull);
  EXPECT_EQ(meta::highest_value_in_n_bits(61ull), 2305843009213693951ull);
  EXPECT_EQ(meta::highest_value_in_n_bits(62ull), 4611686018427387903ull);
  EXPECT_EQ(meta::highest_value_in_n_bits(63ull), 9223372036854775807ull);
  EXPECT_EQ(meta::highest_value_in_n_bits(64ull), 18446744073709551615ull);
}

void MetaTest_EnumPow2() {
  EXPECT_EQ(meta::pow2(0), 1ull);
  EXPECT_EQ(meta::pow2(1), 2ull);
  EXPECT_EQ(meta::pow2(2), 4ull);
  EXPECT_EQ(meta::pow2(3), 8ull);
  EXPECT_EQ(meta::pow2(4), 16ull);
  EXPECT_EQ(meta::pow2(5), 32ull);
  EXPECT_EQ(meta::pow2(6), 64ull);
  EXPECT_EQ(meta::pow2(7), 128ull);
  EXPECT_EQ(meta::pow2(8), 256ull);
  EXPECT_EQ(meta::pow2(9), 512ull);
  EXPECT_EQ(meta::pow2(10), 1024ull);
  EXPECT_EQ(meta::pow2(11), 2048ull);
  EXPECT_EQ(meta::pow2(12), 4096ull);
  EXPECT_EQ(meta::pow2(13), 8192ull);
  EXPECT_EQ(meta::pow2(14), 16384ull);
  EXPECT_EQ(meta::pow2(15), 32768ull);
  EXPECT_EQ(meta::pow2(16), 65536ull);
  EXPECT_EQ(meta::pow2(17), 131072ull);
  EXPECT_EQ(meta::pow2(18), 262144ull);
  EXPECT_EQ(meta::pow2(19), 524288ull);
  EXPECT_EQ(meta::pow2(20), 1048576ull);
  EXPECT_EQ(meta::pow2(21), 2097152ull);
  EXPECT_EQ(meta::pow2(22), 4194304ull);
  EXPECT_EQ(meta::pow2(23), 8388608ull);
  EXPECT_EQ(meta::pow2(24), 16777216ull);
  EXPECT_EQ(meta::pow2(25), 33554432ull);
  EXPECT_EQ(meta::pow2(26), 67108864ull);
  EXPECT_EQ(meta::pow2(27), 134217728ull);
  EXPECT_EQ(meta::pow2(28), 268435456ull);
  EXPECT_EQ(meta::pow2(29), 536870912ull);
  EXPECT_EQ(meta::pow2(30), 1073741824ull);
  EXPECT_EQ(meta::pow2(31), 2147483648ull);
  EXPECT_EQ(meta::pow2(32), 4294967296ull);
  EXPECT_EQ(meta::pow2(33), 8589934592ull);
  EXPECT_EQ(meta::pow2(34), 17179869184ull);
  EXPECT_EQ(meta::pow2(35), 34359738368ull);
  EXPECT_EQ(meta::pow2(36), 68719476736ull);
  EXPECT_EQ(meta::pow2(37), 137438953472ull);
  EXPECT_EQ(meta::pow2(38), 274877906944ull);
  EXPECT_EQ(meta::pow2(39), 549755813888ull);
  EXPECT_EQ(meta::pow2(40), 1099511627776ull);
  EXPECT_EQ(meta::pow2(41), 2199023255552ull);
  EXPECT_EQ(meta::pow2(42), 4398046511104ull);
  EXPECT_EQ(meta::pow2(43), 8796093022208ull);
  EXPECT_EQ(meta::pow2(44), 17592186044416ull);
  EXPECT_EQ(meta::pow2(45), 35184372088832ull);
  EXPECT_EQ(meta::pow2(46), 70368744177664ull);
  EXPECT_EQ(meta::pow2(47), 140737488355328ull);
  EXPECT_EQ(meta::pow2(48), 281474976710656ull);
  EXPECT_EQ(meta::pow2(49), 562949953421312ull);
  EXPECT_EQ(meta::pow2(50), 1125899906842624ull);
  EXPECT_EQ(meta::pow2(51), 2251799813685248ull);
  EXPECT_EQ(meta::pow2(52), 4503599627370496ull);
  EXPECT_EQ(meta::pow2(53), 9007199254740992ull);
  EXPECT_EQ(meta::pow2(54), 18014398509481984ull);
  EXPECT_EQ(meta::pow2(55), 36028797018963968ull);
  EXPECT_EQ(meta::pow2(56), 72057594037927936ull);
  EXPECT_EQ(meta::pow2(57), 144115188075855872ull);
  EXPECT_EQ(meta::pow2(58), 288230376151711744ull);
  EXPECT_EQ(meta::pow2(59), 576460752303423488ull);
  EXPECT_EQ(meta::pow2(60), 1152921504606846976ull);
  EXPECT_EQ(meta::pow2(61), 2305843009213693952ull);
  EXPECT_EQ(meta::pow2(62), 4611686018427387904ull);
  EXPECT_EQ(meta::pow2(63), 9223372036854775808ull);
  EXPECT_EQ(meta::pow2(64), 0ull);
}

void MetaTest_SpanConstness() {
  EXPECT_TRUE((Span<std::span<char>, char>));
  EXPECT_TRUE((Span<std::span<char>, const char>));
  EXPECT_FALSE((Span<std::span<const char>, char>));
  EXPECT_TRUE((Span<std::span<const char>, const char>));
}

<<<<<<< HEAD
void MetaTest_FunctionVoidReturn() {
  using FNV0 = std::function<void()>;
  using FNV1 = std::function<void(int)>;
  using FNI0 = std::function<int()>;
  using FNI1 = std::function<int(int)>;

  EXPECT_TRUE((CallableReturningVoid<FNV0>));
  EXPECT_TRUE((CallableReturningVoid<FNV1, int>));
  EXPECT_FALSE((CallableReturningVoid<FNI0>));
  EXPECT_FALSE((CallableReturningVoid<FNI1, int>));

  EXPECT_FALSE((CallableReturningNonVoid<FNV0>));
  EXPECT_FALSE((CallableReturningNonVoid<FNV1, int>));
  EXPECT_TRUE((CallableReturningNonVoid<FNI0>));
  EXPECT_TRUE((CallableReturningNonVoid<FNI1, int>));
}

MAKE_TEST_LIST(MetaTest_OStreamdDerived, MetaTest_EnumBitWidth,
    MetaTest_EnumHighestValueInNBits, MetaTest_EnumPow2,
    MetaTest_SpanConstness, MetaTest_FunctionVoidReturn);
=======
MAKE_TEST_LIST(MetaTest_OStreamdDerived, MetaTest_EnumBitWidth,
    MetaTest_EnumHighestValueInNBits, MetaTest_EnumPow2,
    MetaTest_SpanConstness);
>>>>>>> 66622945

// TODO: Port the tests below.

#if 0
struct Foo {};

template<typename T>
struct Goo {};


TEST(MetaTest, Special) {
  EXPECT_TRUE((is_specialization_of_v<std::vector<int>, std::vector>));
  EXPECT_FALSE((is_specialization_of_v<std::vector<int>, std::map>));
  EXPECT_FALSE((is_specialization_of_v<int, std::map>));
  EXPECT_FALSE((is_specialization_of_v<int, Goo>));
  EXPECT_TRUE((is_specialization_of_v<Goo<int>, Goo>));

  // Fails because char is not a template with type parameters.
  // * EXPECT_FALSE((is_specialization_of_v<int, char>));

  // Fails because std::array is not specialized on just type parameters.
  // * EXPECT_FALSE((is_specialization_of_v<int, std::array<int, 4>>));
}

TEST(MetaTest, PointerElement) {
  EXPECT_TRUE((std::is_same_v<int, pointer_element_t<int*>>));
  EXPECT_TRUE((std::is_same_v<int, pointer_element_t<std::unique_ptr<int>>>));
  EXPECT_TRUE((std::is_same_v<void, pointer_element_t<int>>));
}

TEST(MetaTest, IsDeref) {
  EXPECT_TRUE((is_dereferenceable_v<int*>));
  EXPECT_TRUE((is_dereferenceable_v<std::unique_ptr<int>>));
  EXPECT_FALSE((is_dereferenceable_v<int>));
  EXPECT_TRUE((is_dereferenceable_v<std::optional<int>()>));
}

TEST(MetaTest, IsPair) {
  EXPECT_TRUE((is_pair_v<std::pair<int, int>>));
  EXPECT_FALSE((is_pair_v<std::tuple<int, int>>));
  EXPECT_FALSE((is_pair_v<int>));
  EXPECT_FALSE((is_pair_v<intervals::interval<int>>));

  EXPECT_TRUE((is_pair_like_v<std::pair<int, int>>));
  EXPECT_FALSE((is_pair_like_v<std::tuple<int, int>>));
  EXPECT_FALSE((is_pair_like_v<int>));
  EXPECT_TRUE((is_pair_like_v<intervals::interval<int>>));
  using T = intervals::interval<int>;
  EXPECT_TRUE((is_pair_like_v<T>));
  using U = const intervals::interval<int>&;
  EXPECT_TRUE((is_pair_like_v<U>));
  using V = intervals::interval<int>&;
  EXPECT_TRUE((is_pair_like_v<V>));
  using W = const intervals::interval<int>;
  EXPECT_TRUE((is_pair_like_v<W>));
}

TEST(MetaTest, ContainerElement) {
  if (true) {
    std::pair<int, int> kv{1, 2};
    auto p = &kv;
    EXPECT_EQ(container_element_v(p), 2);
  }
  if (true) {
    int v{2};
    auto p = &v;
    EXPECT_EQ(container_element_v(p), 2);
  }
  if (true) {
    std::string s{"abc"};
    EXPECT_EQ(container_element_v(&s[1]), 'b');
  }
}

TEST(MetaTest, FindRet) {
  using M = std::map<int, Foo>;
  EXPECT_TRUE((has_find_v<M, int>));
  EXPECT_FALSE((has_find_v<M, Foo>));
  EXPECT_TRUE(
      (std::is_same_v<finding::details::find_ret_t<M, int>, M::iterator>));

  using S = std::set<Foo>;
  EXPECT_TRUE((has_find_v<S, Foo>));
  EXPECT_FALSE((has_find_v<S, int>));
  EXPECT_TRUE(
      (std::is_same_v<finding::details::find_ret_t<S, Foo>, S::iterator>));

  using V = std::vector<int>;
  EXPECT_FALSE((has_find_v<V, int>));
  EXPECT_FALSE((has_find_v<V, Foo>));
}

TEST(MetaTest, TypeName) {
  using T = std::string;
  using U = const std::string;
  using V = std::string&;
  using W = const std::string&;
  EXPECT_EQ(type_name<T>(), type_name<T>());
  EXPECT_NE(type_name<T>(), type_name<U>());
  EXPECT_NE(type_name<U>(), type_name<V>());
  EXPECT_NE(type_name<V>(), type_name<W>());
  EXPECT_EQ(type_name<T>(), type_name(T{}));
}

TEST(MetaTest, StringViewConvertible) {
  EXPECT_TRUE(is_string_view_convertible_v<std::string_view>);
  EXPECT_TRUE(is_string_view_convertible_v<std::string>);
  EXPECT_TRUE(is_string_view_convertible_v<char*>);
  EXPECT_TRUE(is_string_view_convertible_v<char[]>);
  EXPECT_FALSE(is_string_view_convertible_v<int>);
  EXPECT_FALSE(is_string_view_convertible_v<nullptr_t>);
  EXPECT_TRUE(is_string_view_convertible_v<std::string&>);
  EXPECT_TRUE(is_string_view_convertible_v<std::string&&>);

  EXPECT_FALSE(can_ranged_for_v<int>);
  EXPECT_TRUE(can_ranged_for_v<std::vector<int>>);
  EXPECT_TRUE(can_ranged_for_v<std::string>);
  EXPECT_TRUE((can_ranged_for_v<int[4]>));
  EXPECT_TRUE((can_ranged_for_v<char[4]>));
  EXPECT_FALSE((can_ranged_for_v<char*>));

  EXPECT_FALSE(is_container_v<int>);
  EXPECT_TRUE(is_container_v<std::vector<int>>);
  EXPECT_FALSE(is_container_v<std::string>);
  EXPECT_TRUE((is_container_v<std::array<int, 2>>));
  EXPECT_TRUE((is_container_v<int[4]>));
  EXPECT_FALSE((is_container_v<char[4]>));
  EXPECT_FALSE((is_container_v<char*>));
}

TEST(MetaTest, Number) {
  EXPECT_TRUE(is_number_v<char>);
  EXPECT_TRUE(is_number_v<int>);
  EXPECT_TRUE(is_number_v<float>);
  EXPECT_TRUE(is_number_v<double>);

  EXPECT_FALSE(is_number_v<std::byte>);
  EXPECT_TRUE(std::is_enum_v<std::byte>);
  EXPECT_FALSE(std::is_enum_v<const std::byte&>);
  EXPECT_TRUE(is_enum_v<const std::byte&>);

  EXPECT_TRUE(std::is_arithmetic_v<int>);
  EXPECT_FALSE(std::is_arithmetic_v<int&>);

  EXPECT_TRUE(std::is_arithmetic_v<bool>);
  EXPECT_FALSE(is_number_v<bool>);
  EXPECT_TRUE(is_bool_v<bool>);

  enum ColorEnum { red, green = 20, blue };
  enum class ColorClass { red, green = 20, blue };

  EXPECT_TRUE(is_enum_v<ColorClass>);
  EXPECT_TRUE(is_enum_v<ColorEnum>);
}

TEST(MetaTest, Tuple) {
  using T0 = std::tuple<>;
  using T2 = std::tuple<int, int>;
  using PI = std::pair<int, int>;
  using I2 = std::array<int, 2>;

  EXPECT_EQ(std::tuple_size_v<T2>, 2);
  EXPECT_EQ(std::tuple_size_v<T0>, 0);
  EXPECT_EQ(std::tuple_size_v<PI>, 2);
  EXPECT_EQ(std::tuple_size_v<I2>, 2);

  EXPECT_TRUE(is_std_array_v<I2>);
  EXPECT_FALSE(is_std_array_v<T2>);
  EXPECT_TRUE((is_tuple_like_v<I2>));
  EXPECT_FALSE((is_tuple_like_v<std::string>));

  EXPECT_FALSE(is_tuple_v<int>);
  EXPECT_TRUE((is_tuple_v<T0>));
  EXPECT_TRUE((is_tuple_v<T2>));
  EXPECT_FALSE((is_tuple_v<PI>));
  EXPECT_TRUE((is_tuple_like_v<PI>));
}

TEST(MetaTest, Detection) {
  if (true) {
    auto il = {1, 2, 3};
    EXPECT_TRUE((is_initializer_list_v<decltype(il)>));
  }
  if (true) {
    std::variant<int, float> va = 42;
    EXPECT_TRUE((is_variant_v<decltype(va)>));
  }
  if (true) {
    EXPECT_TRUE((is_optional_like_v<std::optional<int>>));
    EXPECT_TRUE((is_optional_like_v<int*>));
    EXPECT_FALSE((is_optional_like_v<void*>));
    EXPECT_FALSE((is_optional_like_v<const char*>));
  }
  if (true) {
    EXPECT_TRUE((is_void_ptr_v<void*>));
    EXPECT_TRUE((is_void_ptr_v<const void*>));
    EXPECT_TRUE((is_void_ptr_v<void* const>));
    EXPECT_TRUE((is_void_ptr_v<const void* const>));
    EXPECT_FALSE((is_void_ptr_v<int>));
    EXPECT_FALSE((is_void_ptr_v<int*>));
    EXPECT_FALSE((is_void_ptr_v<int* const>));
  }
  if (true) {
    EXPECT_TRUE((is_char_ptr_v<char*>));
    EXPECT_TRUE((is_char_ptr_v<const char*>));
    EXPECT_TRUE((is_char_ptr_v<char[]>));
    EXPECT_TRUE((is_char_ptr_v<const char[]>));
    EXPECT_TRUE((is_char_ptr_v<char* const>));
    EXPECT_TRUE((is_char_ptr_v<const char* const>));
    EXPECT_FALSE((is_char_ptr_v<void*>));
    EXPECT_FALSE((is_char_ptr_v<int*>));
    EXPECT_FALSE((is_char_ptr_v<char>));
    const char* psz{};
    EXPECT_TRUE((is_char_ptr_v<decltype(psz)>));
  }
}

TEST(MetaTest, Underlying) {
  enum class X : size_t { x1 = 1, x2 };
  enum class Y : int64_t { ylow = -1 };
  enum Z { z1 = 1 };
  auto x = as_underlying(X::x1);
  EXPECT_EQ(x, 1);
  EXPECT_TRUE((std::is_same_v<size_t, decltype(x)>));
  auto y = as_underlying(Y::ylow);
  EXPECT_EQ(y, -1);
  EXPECT_TRUE((std::is_same_v<int64_t, decltype(y)>));

  // No conversion needed for unscoped, although we can also used the scoped
  // name.
  auto z0 = Z::z1;
  auto z = as_underlying(z1);
  EXPECT_EQ(z0, 1);
  EXPECT_EQ(z, 1);
  EXPECT_TRUE((std::is_same_v<int, decltype(z)>));
}

TEST(MetaTest, Streamable) {
  // This sort of works a little.
  EXPECT_TRUE(can_stream_out_v<int>);
  EXPECT_FALSE(can_stream_out_v<Foo>);
}
#endif<|MERGE_RESOLUTION|>--- conflicted
+++ resolved
@@ -314,7 +314,6 @@
   EXPECT_TRUE((Span<std::span<const char>, const char>));
 }
 
-<<<<<<< HEAD
 void MetaTest_FunctionVoidReturn() {
   using FNV0 = std::function<void()>;
   using FNV1 = std::function<void(int)>;
@@ -335,11 +334,7 @@
 MAKE_TEST_LIST(MetaTest_OStreamdDerived, MetaTest_EnumBitWidth,
     MetaTest_EnumHighestValueInNBits, MetaTest_EnumPow2,
     MetaTest_SpanConstness, MetaTest_FunctionVoidReturn);
-=======
-MAKE_TEST_LIST(MetaTest_OStreamdDerived, MetaTest_EnumBitWidth,
-    MetaTest_EnumHighestValueInNBits, MetaTest_EnumPow2,
-    MetaTest_SpanConstness);
->>>>>>> 66622945
+
 
 // TODO: Port the tests below.
 
